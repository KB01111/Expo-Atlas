# KB-Atlas Mobile

A React Native mobile app built with Expo that mirrors the KB-Atlas web features, providing intelligent automation and analytics on mobile devices.

## Features

- **Modern UI**: Clean design with gradient backgrounds and dark/light theme toggle
- **Authentication**: Clerk-based sign-in with Google OAuth
- **Real-time Dashboard**: Live metrics, charts, and system status
- **Agent Management**: Search, manage, and monitor AI agents
- **Workflow Automation**: Simplified drag-and-drop workflow builder
- **Financial Tracking**: BAS automation with transaction categorization
- **Analytics**: Performance charts and usage insights
- **User Management**: Admin controls with role-based access
- **Settings**: Theme switching, notifications, and security options

## Tech Stack

- **Framework**: Expo (React Native)
- **Language**: TypeScript
- **Authentication**: Clerk
- **Database**: Supabase
- **Navigation**: React Navigation 6
- **Charts**: React Native Chart Kit, Victory Native
- **UI Components**: React Native Vector Icons, Expo Vector Icons
- **Styling**: React Native StyleSheet with LinearGradient

## Prerequisites

- Node.js 18+
- Expo CLI: `npm install -g @expo/cli`
- iOS Simulator (for iOS development)
- Android Studio & Android Emulator (for Android development)

## Setup

1. **Clone and install dependencies**:
   ```bash
   git clone <repository-url>
   cd Expo-Atlas
   npm install
   ```

2. **Configure environment variables**:
   ```bash
   cp .env.example .env
   ```
   
   Fill in your environment variables:
   - `EXPO_PUBLIC_CLERK_PUBLISHABLE_KEY`: Your Clerk publishable key
   - `EXPO_PUBLIC_SUPABASE_URL`: Your Supabase project URL
   - `EXPO_PUBLIC_SUPABASE_ANON_KEY`: Your Supabase anonymous key

3. **Setup Clerk Authentication**:
   - Create a Clerk account at [clerk.com](https://clerk.com)
   - Create a new application
   - Enable Google OAuth provider
   - Copy the publishable key to your `.env` file

4. **Setup Supabase**:
   - Create a Supabase account at [supabase.com](https://supabase.com)
   - Create a new project
   - Copy the project URL and anon key to your `.env` file

## Development

```bash
# Start the development server
npm start

# Run on iOS simulator
npm run ios

# Run on Android emulator
npm run android

# Run on web
npm run web
```

## Project Structure

```
src/
├── components/          # Reusable UI components
├── contexts/            # React contexts (Theme, etc.)
├── navigation/          # Navigation configuration
├── screens/             # Screen components
│   ├── Auth/           # Authentication screens
│   ├── Dashboard/      # Dashboard and metrics
│   ├── Agents/         # Agent management
│   ├── Workflows/      # Workflow builder
│   ├── Analytics/      # Charts and analytics
│   ├── Financial/      # Financial automation
│   ├── Users/          # User management
│   └── Settings/       # App settings
├── services/           # API and data services
├── types/              # TypeScript type definitions
├── hooks/              # Custom React hooks
└── utils/              # Utility functions
```

## Key Components

### Theme System
- Supports light, dark, and system themes
- Automatic theme switching based on system preferences
- Gradient backgrounds and consistent color schemes

### Navigation
- Bottom tab navigation with 7 main sections
- Stack navigation for detailed views
- Drawer/modal menu for additional options

### Real-time Features
- WebSocket/SSE integration for live updates
- Auto-refreshing dashboard metrics
- Real-time agent status monitoring

### Charts & Analytics
- Line charts for time-series data
- Bar charts for comparative metrics
- Pie charts for distribution analysis
- Mobile-optimized chart configurations

## Building for Production

```bash
# Build for iOS
npx expo build:ios

# Build for Android
npx expo build:android

# Create development build
npx expo install --fix
npx expo prebuild
```

## Environment Variables

| Variable | Description | Required |
|----------|-------------|----------|
| `EXPO_PUBLIC_CLERK_PUBLISHABLE_KEY` | Clerk authentication key | Yes |
| `EXPO_PUBLIC_SUPABASE_URL` | Supabase project URL | Yes |
| `EXPO_PUBLIC_SUPABASE_ANON_KEY` | Supabase anonymous key | Yes |
| `EXPO_PUBLIC_API_BASE_URL` | Backend API base URL | No |

## Features Overview

### Dashboard Screen
- Real-time system metrics
- Agent activity monitoring
- Performance charts
- System status indicators

### Agent Management
- Searchable agent list
- CRUD operations
- Status badges and statistics
- Real-time task monitoring

### Workflow Builder
- Simplified node-based editor
- Drag-and-drop interface
- Live validation
- Link to advanced LangGraph OAP

### Financial Automation
- Transaction categorization
- BAS classification with confidence scores
- Monthly summaries
- Manual review capabilities

### Analytics
- Usage distribution charts
- Performance metrics
- Cost analysis
- System health monitoring

<<<<<<< HEAD
## Testing

Run linting and the full test suite with:

```bash
npm install
npm run lint
npm test
```

=======
### Agent Collaboration Metrics
The application computes a **collaboration score** for each agent based on:

1. **Step success rate** – how often an agent's steps succeed
2. **Average response time** – how quickly the agent completes a step
3. **Contribution to workflow steps** – the proportion of steps performed by the agent

Each factor is weighted (`success 50%`, `response time 30%`, `contribution 20%`) to
produce a 0‑100 score:

```
score = (successRate * 0.5 + (1 - normalizedResponseTime) * 0.3 + contribution * 0.2) * 100
```

Team collaboration efficiency is then the weighted average of all agent scores
based on their executed steps.
>>>>>>> 14ddb676

## Contributing

1. Fork the repository
2. Create a feature branch: `git checkout -b feature/new-feature`
3. Commit changes: `git commit -am 'Add new feature'`
4. Push to branch: `git push origin feature/new-feature`
5. Submit a pull request

## License

MIT License - see LICENSE file for details<|MERGE_RESOLUTION|>--- conflicted
+++ resolved
@@ -178,35 +178,6 @@
 - Cost analysis
 - System health monitoring
 
-<<<<<<< HEAD
-## Testing
-
-Run linting and the full test suite with:
-
-```bash
-npm install
-npm run lint
-npm test
-```
-
-=======
-### Agent Collaboration Metrics
-The application computes a **collaboration score** for each agent based on:
-
-1. **Step success rate** – how often an agent's steps succeed
-2. **Average response time** – how quickly the agent completes a step
-3. **Contribution to workflow steps** – the proportion of steps performed by the agent
-
-Each factor is weighted (`success 50%`, `response time 30%`, `contribution 20%`) to
-produce a 0‑100 score:
-
-```
-score = (successRate * 0.5 + (1 - normalizedResponseTime) * 0.3 + contribution * 0.2) * 100
-```
-
-Team collaboration efficiency is then the weighted average of all agent scores
-based on their executed steps.
->>>>>>> 14ddb676
 
 ## Contributing
 
